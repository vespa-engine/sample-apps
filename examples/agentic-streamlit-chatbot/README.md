# Prerequisites

- Clone this repo and navigate to this directory.
- You need a python virtual environment. For this demo, `Python 3.13.1` was used, but any Python environment 3.11+ should work.
- You will need [Vespa CLI](https://docs.vespa.ai/en/vespa-cli.html) that you can deploy on MacOS with `brew install vespa-cli`
- Libraries dependencies can be installed with: `pip install -R requirements.txt`
- Sign-up with [Tavily](https://tavily.com/) and Get an API key.
- Spin-up a Vespa Cloud [Trial](https://vespa.ai/free-trial) account:
  - Login to the account you just created and create a tenant at [console.vespa-cloud.com](https://console.vespa-cloud.com/).
  - Save the tenant name.
<<<<<<< HEAD
- A Valid OpenAI API key. Note that you have the option to use any other LLM, which may support Langgraph tools binding.
=======
- A Valid [OpenAI](https://openai.com/index/openai-api/) API key. Note that you have the option to use any other LLM, which may support Langgraph tools binding.
>>>>>>> b454305f
- Uncompress the data file: `zstd -d data/vespa_feed-96k.json.zst`
  


# Deploy the Vespa Application


- Navigate to the `app` subdirectory
- Choose a name for your app. For example `ecommercebot`
- Follow instructions in the [**Getting Started**](https://cloud.vespa.ai/en/getting-started) document. Please note the following as you go through the documentation:
  - Skip Step 5. as you have already cloned the app directory.
  - You will need your tenant name you created previously.
  - When adding the public certificates with `vespa auth cert`, it will give you the absolute path of the certificate and the private key. Please note them down.
  - Return to the parent directory. To feed the application, run:
  ```
  cd ..
  vespa feed data/vespa_feed-96k.json
  ```
- You can test the following query from the Vespa CLI:
  ```
  vespa query "select id, category, title, price  from sources * where default contains 'screwdriver'"
  ```
 - You will need the URL of your Vespa application. Run the following command:
  ```
  vespa status
  ```
  This should return you an output like:
  ```
  Container container at https://xxxxx.yyyyy.z.vespa-app.cloud/ is ready
  ```
  Note down the URL.

  # Configure and Launch your Streamlit Application

  A template for `secrets.toml` file to store streamlit secrets has been provided. Please create a subdirectory `.streamlit` and copy the template there. 
  
  Update all the fields with all the information collected previously including the certicate locations and save the file as `secrets.toml`

  Launch your streamlit application:
  ```
  streamlit run streamlit_vespa_app.py
  ```
<<<<<<< HEAD

# Test your Application

You can ask questions like:

`What is the weather in Toronto ?`

Followed by:

`I need a screwdriver`

Followed by:

`How reliable is the TECKMAN brand ?`

Followed by:

`Which one would you recommend to repair a watch?`

You will notice that the agentic application will leverage either a web search or query the e-commerce dataset stored on Vespa to address your queries seamlessly producing an engaging conversational experience.
=======
>>>>>>> b454305f
<|MERGE_RESOLUTION|>--- conflicted
+++ resolved
@@ -8,11 +8,7 @@
 - Spin-up a Vespa Cloud [Trial](https://vespa.ai/free-trial) account:
   - Login to the account you just created and create a tenant at [console.vespa-cloud.com](https://console.vespa-cloud.com/).
   - Save the tenant name.
-<<<<<<< HEAD
 - A Valid OpenAI API key. Note that you have the option to use any other LLM, which may support Langgraph tools binding.
-=======
-- A Valid [OpenAI](https://openai.com/index/openai-api/) API key. Note that you have the option to use any other LLM, which may support Langgraph tools binding.
->>>>>>> b454305f
 - Uncompress the data file: `zstd -d data/vespa_feed-96k.json.zst`
   
 
@@ -55,7 +51,6 @@
   ```
   streamlit run streamlit_vespa_app.py
   ```
-<<<<<<< HEAD
 
 # Test your Application
 
@@ -75,6 +70,4 @@
 
 `Which one would you recommend to repair a watch?`
 
-You will notice that the agentic application will leverage either a web search or query the e-commerce dataset stored on Vespa to address your queries seamlessly producing an engaging conversational experience.
-=======
->>>>>>> b454305f
+You will notice that the agentic application will leverage either a web search or query the e-commerce dataset stored on Vespa to address your queries seamlessly producing an engaging conversational experience.