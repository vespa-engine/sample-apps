@tailwind base;
@tailwind components;
@tailwind utilities;

@layer base {
    :root {
        --background: 0 0% 100%;
        --foreground: 240 10% 3.9%;
        --card: 0 0% 100%;
        --card-foreground: 240 10% 3.9%;
        --popover: 0 0% 100%;
        --popover-foreground: 240 10% 3.9%;
        --primary: 240 5.9% 10%;
        --primary-foreground: 0 0% 98%;
        --secondary: 240 4.8% 95.9%;
        --secondary-foreground: 240 5.9% 10%;
        --muted: 240 4.8% 95.9%;
        --muted-foreground: 240 3.8% 46.1%;
        --accent: 240 4.8% 95.9%;
        --accent-foreground: 240 5.9% 10%;
        --destructive: 0 84.2% 60.2%;
        --destructive-foreground: 0 0% 98%;
        --border: 240 5.9% 90%;
        --input: 240 5.9% 90%;
        --ring: 240 5.9% 10%;
        --radius: 0.5rem;
        --chart-1: 12 76% 61%;
        --chart-2: 173 58% 39%;
        --chart-3: 197 37% 24%;
        --chart-4: 43 74% 66%;
        --chart-5: 27 87% 67%;
    }

    .dark {
        --background: 240 10% 3.9%;
        --foreground: 0 0% 98%;
        --card: 240 10% 3.9%;
        --card-foreground: 0 0% 98%;
        --popover: 240 10% 3.9%;
        --popover-foreground: 0 0% 98%;
        --primary: 0 0% 98%;
        --primary-foreground: 240 5.9% 10%;
        --secondary: 240 3.7% 15.9%;
        --secondary-foreground: 0 0% 98%;
        --muted: 240 3.7% 15.9%;
        --muted-foreground: 240 5% 64.9%;
        --accent: 240 3.7% 15.9%;
        --accent-foreground: 0 0% 98%;
        --destructive: 0 62.8% 30.6%;
        --destructive-foreground: 0 0% 98%;
        --border: 240 3.7% 15.9%;
        --input: 240 3.7% 15.9%;
        --ring: 240 4.9% 83.9%;
        --chart-1: 220 70% 50%;
        --chart-2: 160 60% 45%;
        --chart-3: 30 80% 55%;
        --chart-4: 280 65% 60%;
        --chart-5: 340 75% 55%;
    }
}

@layer base {
    :root:has(.no-bg-scroll) {
        overflow: hidden;
    }

    * {
        @apply border-border;
    }

    body {
        @apply bg-background text-foreground antialiased min-h-screen;
        font-feature-settings: "rlig" 1, "calt" 1;
    }
}

@layer utilities {

    /* Hide scrollbar for Chrome, Safari and Opera */
    .no-scrollbar::-webkit-scrollbar {
        display: none;
    }

    /* Hide scrollbar for IE, Edge and Firefox */
    .no-scrollbar {
        -webkit-overflow-scrolling: touch;
        -ms-overflow-style: none;
        /* IE and Edge */
        scrollbar-width: none;
        /* Firefox */
    }
}

@keyframes slideInFromTop {
    from {
        transform: translateY(-100%);
    }

    to {
        transform: translateY(0);
    }
}

@keyframes slideInFromBottom {
    from {
        transform: translateY(100%);
    }

    to {
        transform: translateY(0);
    }
}

.toast {
    animation-duration: 0.2s;
    animation-fill-mode: forwards;
}

@media (max-width: 640px) {
    .toast {
        animation-name: slideInFromTop;
    }
}

@media (min-width: 641px) {
    .toast {
        animation-name: slideInFromBottom;
    }
}

@keyframes fade-in {
    from {
        opacity: 0;
    }
    to {
        opacity: 1;
    }
}

@keyframes slide-up {
    from {
        transform: translateY(20px);
        opacity: 0;
    }
    to {
        transform: translateY(0);
        opacity: 1;
    }
}

.animate-fade-in {
    animation: fade-in 1s ease-out forwards;
}

.animate-slide-up {
    animation: slide-up 1s ease-out forwards;
<<<<<<< HEAD
=======
}

.sim-map-button.active {
    background-color: #61D790;
    color: #2E2F27;

    &:hover {
        background-color: #61D790;
    }
}

.tokens-button {
    background-color: #B7E2F1;
    color: #2E2F27;
>>>>>>> 7a352b81
}<|MERGE_RESOLUTION|>--- conflicted
+++ resolved
@@ -154,8 +154,6 @@
 
 .animate-slide-up {
     animation: slide-up 1s ease-out forwards;
-<<<<<<< HEAD
-=======
 }
 
 .sim-map-button.active {
@@ -170,5 +168,4 @@
 .tokens-button {
     background-color: #B7E2F1;
     color: #2E2F27;
->>>>>>> 7a352b81
 }