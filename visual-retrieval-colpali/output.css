--- conflicted
+++ resolved
@@ -1073,13 +1073,10 @@
   resize: both;
 }
 
-<<<<<<< HEAD
-=======
 .grid-flow-col {
   grid-auto-flow: column;
 }
 
->>>>>>> 7a352b81
 .grid-cols-1 {
   grid-template-columns: repeat(1, minmax(0, 1fr));
 }
@@ -1944,8 +1941,6 @@
   animation: slide-up 1s ease-out forwards;
 }
 
-<<<<<<< HEAD
-=======
 .sim-map-button.active {
   background-color: #61D790;
   color: #2E2F27;
@@ -1959,7 +1954,6 @@
   color: #2E2F27;
 }
 
->>>>>>> 7a352b81
 :root:has(.data-\[state\=open\]\:no-bg-scroll[data-state="open"]) {
   overflow: hidden;
 }
