import asyncio
import uuid
from concurrent.futures import ThreadPoolExecutor
from functools import partial

from fasthtml.common import *
from shad4fast import *
from vespa.application import Vespa

<<<<<<< HEAD
from backend.colpali import (
    load_model,
    get_result_from_query,
    get_query_embeddings_and_token_map,
    add_sim_maps_to_result,
)
=======
from backend.colpali import get_result_from_query, load_model
>>>>>>> 7a352b81
from backend.vespa_app import get_vespa_app
from frontend.app import Home, Search, SearchBox, SearchResult
from frontend.layout import Layout

highlight_js_theme_link = Link(id="highlight-theme", rel="stylesheet", href="")
highlight_js_theme = Script(src="/static/js/highlightjs-theme.js")
highlight_js = HighlightJS(
    langs=["python", "javascript", "java", "json", "xml"],
    dark="github-dark",
    light="github",
)
sselink = Script(src="https://unpkg.com/htmx-ext-sse@2.2.1/sse.js")


app, rt = fast_app(
    htmlkw={"cls": "h-full"},
    pico=False,
    hdrs=(
        ShadHead(tw_cdn=False, theme_handle=True),
        highlight_js,
        highlight_js_theme_link,
        highlight_js_theme,
        sselink,
    ),
)
vespa_app: Vespa = get_vespa_app()

# In-memory storage for the data associated with similarity maps
sim_map_data = {}
# In-memory storage for events to signal when similarity maps are ready
sim_map_events = {}
thread_pool = ThreadPoolExecutor()


class ModelManager:
    _instance = None
    model = None
    processor = None

    @staticmethod
    def get_instance():
        if ModelManager._instance is None:
            ModelManager._instance = ModelManager()
            ModelManager._instance.initialize_model_and_processor()
        return ModelManager._instance

    def initialize_model_and_processor(self):
        if self.model is None or self.processor is None:  # Ensure no reinitialization
            self.model, self.processor = load_model()
            if self.model is None or self.processor is None:
                print("Failed to initialize model or processor at startup")
            else:
                print("Model and processor loaded at startup")


@rt("/static/{filepath:path}")
def serve_static(filepath: str):
    return FileResponse(f"./static/{filepath}")


@rt("/")
def get():
    return Layout(Home())


@rt("/search")
def get(request):
    # Extract the 'query' and 'ranking' parameters from the URL
    query_value = request.query_params.get("query", "").strip()
    ranking_value = request.query_params.get("ranking", "option1")
    print("/search: Fetching results for ranking_value:", ranking_value)

    # Always render the SearchBox first
    if not query_value:
        # Show SearchBox and a message for missing query
        return Layout(
            Div(
                SearchBox(query_value=query_value, ranking_value=ranking_value),
                Div(
                    P(
                        "No query provided. Please enter a query.",
                        cls="text-center text-muted-foreground",
                    ),
                    cls="p-10",
                ),
                cls="grid",
            )
        )

    # Show the loading message if a query is provided
    return Layout(Search(request))  # Show SearchBox and Loading message initially


@rt("/fetch_results")
<<<<<<< HEAD
async def get(request, query: str, nn: bool = True):
=======
def get(request, query: str, nn: bool = True, sim_map: bool = True):
>>>>>>> 7a352b81
    # Check if the request came from HTMX; if not, redirect to /search
    if "hx-request" not in request.headers:
        return RedirectResponse("/search")

    # Extract ranking option from the request
    ranking_value = request.query_params.get("ranking", "option1")
    print(
        f"/fetch_results: Fetching results for query: {query}, ranking: {ranking_value}"
    )

    # Fetch model and processor
    manager = ModelManager.get_instance()
    model = manager.model
    processor = manager.processor
<<<<<<< HEAD
    q_embs, token_to_idx = get_query_embeddings_and_token_map(processor, model, query)
    # Generate a unique identifier for this request
    map_id = str(uuid.uuid4())
    # Create an asyncio Event for this map_id
    sim_map_events[map_id] = asyncio.Event()

    # Fetch real search results from Vespa in a separate thread
    result = await get_result_from_query(
        app=vespa_app,
        processor=processor,
        model=model,
        query=query,
        q_embs=q_embs,
        token_to_idx=token_to_idx,
        nn=nn,
=======

    # Fetch real search results from Vespa
    result = asyncio.run(
        get_result_from_query(
            vespa_app,
            processor=processor,
            model=model,
            query=query,
            nn=nn,
            gen_sim_map=sim_map,
        )
>>>>>>> 7a352b81
    )
    print("Search results fetched")

    # Start generating the similarity map in the background
    asyncio.create_task(
        generate_similarity_map(
            model, processor, query, q_embs, token_to_idx, result, map_id
        )
    )
    # Extract search results from the result payload
    search_results = (
        result["root"]["children"]
        if "root" in result and "children" in result["root"]
        else []
    )
    # Directly return the search results without the full page layout
    return SearchResult(search_results, map_id)


# Async function to generate and store the similarity map
async def generate_similarity_map(
    model, processor, query, q_embs, token_to_idx, result, map_id
):
    loop = asyncio.get_event_loop()
    sim_map_task = partial(
        add_sim_maps_to_result,
        result=result,
        model=model,
        processor=processor,
        query=query,
        q_embs=q_embs,
        token_to_idx=token_to_idx,
    )
    # Run add_sim_maps_to_result in a thread pool to avoid blocking the main loop
    sim_map_result = await loop.run_in_executor(thread_pool, sim_map_task)
    # Store the similarity map data on the server associated with the map_id

    sim_map_data[map_id] = sim_map_result
    # Signal that the similarity map is ready by setting the event
    sim_map_events[map_id].set()


# Async generator to yield the similarity map via SSE
async def similarity_map_generator(map_id):
    # Retrieve the event associated with the map_id
    event = sim_map_events.get(map_id)
    if event is None:
        # If event not found, inform the client and close the connection
        yield "event: error\ndata: Similarity map not found.\n\n"
        yield "event: close\ndata: \n\n"
        return
    # Wait until the similarity map is ready
    await event.wait()
    # Similarity map should now be ready; retrieve it
    data = sim_map_data.get(map_id)
    if data is None:
        # Data not found even after event is set
        yield "event: error\ndata: Similarity map not found after event.\n\n"
        yield "event: close\ndata: \n\n"
        return
    # Prepare the similarity map content using the stored data
    # You can serialize the data to JSON if needed
    similarity_map_content = "true"  # or json.dumps(data)
    print("Similarity map created")
    print(f"Type of data: {type(data)}")
    # Yield the similarity map via SSE
    yield f"event: update\ndata: {similarity_map_content}\n\n"
    # Signal that the SSE stream can be closed
    yield "event: close\ndata: \n\n"
    # Clean up the stored data and event
    del sim_map_data[map_id]
    del sim_map_events[map_id]


# SSE endpoint to stream the similarity map, accepting the map_id parameter
@app.get("/similarity-map")
async def similarity_map(map_id: str):
    return StreamingResponse(
        similarity_map_generator(map_id), media_type="text/event-stream"
    )


@rt("/app")
def get():
    return Layout(Div(P(f"Connected to Vespa at {vespa_app.url}"), cls="p-4"))


if __name__ == "__main__":
    # ModelManager.get_instance()  # Initialize once at startup
    serve(port=7860)<|MERGE_RESOLUTION|>--- conflicted
+++ resolved
@@ -7,16 +7,12 @@
 from shad4fast import *
 from vespa.application import Vespa
 
-<<<<<<< HEAD
 from backend.colpali import (
     load_model,
     get_result_from_query,
     get_query_embeddings_and_token_map,
     add_sim_maps_to_result,
 )
-=======
-from backend.colpali import get_result_from_query, load_model
->>>>>>> 7a352b81
 from backend.vespa_app import get_vespa_app
 from frontend.app import Home, Search, SearchBox, SearchResult
 from frontend.layout import Layout
@@ -111,11 +107,7 @@
 
 
 @rt("/fetch_results")
-<<<<<<< HEAD
 async def get(request, query: str, nn: bool = True):
-=======
-def get(request, query: str, nn: bool = True, sim_map: bool = True):
->>>>>>> 7a352b81
     # Check if the request came from HTMX; if not, redirect to /search
     if "hx-request" not in request.headers:
         return RedirectResponse("/search")
@@ -130,7 +122,6 @@
     manager = ModelManager.get_instance()
     model = manager.model
     processor = manager.processor
-<<<<<<< HEAD
     q_embs, token_to_idx = get_query_embeddings_and_token_map(processor, model, query)
     # Generate a unique identifier for this request
     map_id = str(uuid.uuid4())
@@ -146,19 +137,6 @@
         q_embs=q_embs,
         token_to_idx=token_to_idx,
         nn=nn,
-=======
-
-    # Fetch real search results from Vespa
-    result = asyncio.run(
-        get_result_from_query(
-            vespa_app,
-            processor=processor,
-            model=model,
-            query=query,
-            nn=nn,
-            gen_sim_map=sim_map,
-        )
->>>>>>> 7a352b81
     )
     print("Search results fetched")
 
