import asyncio
import base64
import hashlib
import io
import os
import time
from concurrent.futures import ThreadPoolExecutor
from functools import partial
<<<<<<< HEAD
import os
from typing import List, AsyncGenerator
=======
>>>>>>> 37ddab8b

import google.generativeai as genai
from fasthtml.common import *
from PIL import Image
from shad4fast import *
from vespa.application import Vespa

from backend.cache import LRUCache
from backend.colpali import (
    add_sim_maps_to_result,
    get_full_image_from_vespa,
    get_query_embeddings_and_token_map,
    is_special_token,
)
from backend.modelmanager import ModelManager
from backend.vespa_app import VespaQueryClient
from frontend.app import (
    ChatResult,
    Home,
    Search,
    SearchBox,
    SearchResult,
    SimMapButtonPoll,
    SimMapButtonReady,
)
from frontend.layout import Layout

highlight_js_theme_link = Link(id="highlight-theme", rel="stylesheet", href="")
highlight_js_theme = Script(src="/static/js/highlightjs-theme.js")
highlight_js = HighlightJS(
    langs=["python", "javascript", "java", "json", "xml"],
    dark="github-dark",
    light="github",
)

overlayscrollbars_link = Link(
    rel="stylesheet",
    href="https://cdnjs.cloudflare.com/ajax/libs/overlayscrollbars/2.10.0/styles/overlayscrollbars.min.css",
    type="text/css",
)
overlayscrollbars_js = Script(
    src="https://cdnjs.cloudflare.com/ajax/libs/overlayscrollbars/2.10.0/browser/overlayscrollbars.browser.es5.min.js"
)
sselink = Script(src="https://unpkg.com/htmx-ext-sse@2.2.1/sse.js")

app, rt = fast_app(
    htmlkw={"cls": "grid h-full"},
    pico=False,
    hdrs=(
        ShadHead(tw_cdn=False, theme_handle=True),
        highlight_js,
        highlight_js_theme_link,
        highlight_js_theme,
        overlayscrollbars_link,
        overlayscrollbars_js,
        sselink,
    ),
)
vespa_app: Vespa = VespaQueryClient()
result_cache = LRUCache(max_size=20)  # Each result can be ~10MB
task_cache = LRUCache(
    max_size=1000
)  # Map from query_id to boolean value - False if not all results are ready.
thread_pool = ThreadPoolExecutor()
# Gemini config

genai.configure(api_key=os.getenv("GEMINI_API_KEY"))
GEMINI_SYSTEM_PROMPT = """If the user query is a question, your task is to answer it based on the provided images only.
If you are not able to answer the question nased on the image, respond with the exact phrase "Answer not found in image." without any additional information.
Your response should be HTML formatted, but only use basic HTML tags such as <b>, <i>, <br>, <ul>, <li>, <a>. Do not use ANY other HTML tags.
This means that newlines will be replaced with <br> tags, bold text will be enclosed in <b> tags, and so on.
But, you should NOT include backticks (`) or HTML tags in your response.
"""
gemini_model = genai.GenerativeModel(
    "gemini-1.5-flash-8b", system_instruction=GEMINI_SYSTEM_PROMPT
)


@app.on_event("startup")
def load_model_on_startup():
    app.manager = ModelManager.get_instance()
    return


def generate_query_id(query):
    return hashlib.md5(query.encode("utf-8")).hexdigest()


@rt("/static/{filepath:path}")
def serve_static(filepath: str):
    return FileResponse(f"./static/{filepath}")


@rt("/")
def get():
    return Layout(Main(Home()))


@rt("/search")
def get(request):
    # Extract the 'query' and 'ranking' parameters from the URL
    query_value = request.query_params.get("query", "").strip()
    ranking_value = request.query_params.get("ranking", "nn+colpali")
    print("/search: Fetching results for ranking_value:", ranking_value)

    # Always render the SearchBox first
    if not query_value:
        # Show SearchBox and a message for missing query
        return Layout(
            Main(
                Div(
                    SearchBox(query_value=query_value, ranking_value=ranking_value),
                    Div(
                        P(
                            "No query provided. Please enter a query.",
                            cls="text-center text-muted-foreground",
                        ),
                        cls="p-10",
                    ),
                    cls="grid",
                )
            )
        )
    # Generate a unique query_id based on the query and ranking value
    query_id = generate_query_id(query_value + ranking_value)
    # See if results are already in cache
    # if result_cache.get(query_id) is not None:
    #     print(f"Results for query_id {query_id} already in cache")
    #     result = result_cache.get(query_id)
    #     search_results = get_results_children(result)
    #     return Layout(Search(request, search_results))
    # Show the loading message if a query is provided
    return Layout(
        Main(Search(request), data_overlayscrollbars_initialize=True, cls="border-t"),
        Aside(
            ChatResult(query_id=query_id, query=query_value),
            cls="border-t border-l hidden md:block",
        ),
    )  # Show SearchBox and Loading message initially


@rt("/fetch_results")
async def get(request, query: str, nn: bool = True):
    if "hx-request" not in request.headers:
        return RedirectResponse("/search")

    # Extract ranking option from the request
    ranking_value = request.query_params.get("ranking")
    print(
        f"/fetch_results: Fetching results for query: {query}, ranking: {ranking_value}"
    )
    # Generate a unique query_id based on the query and ranking value
    query_id = generate_query_id(query + ranking_value)
    # See if results are already in cache
    # if result_cache.get(query_id) is not None:
    #     print(f"Results for query_id {query_id} already in cache")
    #     result = result_cache.get(query_id)
    #     search_results = get_results_children(result)
    #     return SearchResult(search_results, query_id)
    # Run the embedding and query against Vespa app
    task_cache.set(query_id, False)
    model = app.manager.model
    processor = app.manager.processor
    q_embs, token_to_idx = get_query_embeddings_and_token_map(processor, model, query)

    start = time.perf_counter()
    # Fetch real search results from Vespa
    result = await vespa_app.get_result_from_query(
        query=query,
        q_embs=q_embs,
        ranking=ranking_value,
        token_to_idx=token_to_idx,
    )
    end = time.perf_counter()
    print(
        f"Search results fetched in {end - start:.2f} seconds, Vespa says searchtime was {result['timing']['searchtime']} seconds"
    )
    # Start generating the similarity map in the background
    asyncio.create_task(
        generate_similarity_map(
            model, processor, query, q_embs, token_to_idx, result, query_id
        )
    )
    fields_to_add = [
        f"sim_map_{token}"
        for token in token_to_idx.keys()
        if not is_special_token(token)
    ]
    search_results = get_results_children(result)
    for result in search_results:
        for sim_map_key in fields_to_add:
            result["fields"][sim_map_key] = None
    return SearchResult(search_results, query_id)


def get_results_children(result):
    search_results = (
        result["root"]["children"]
        if "root" in result and "children" in result["root"]
        else []
    )
    return search_results


async def generate_similarity_map(
    model, processor, query, q_embs, token_to_idx, result, query_id
):
    loop = asyncio.get_event_loop()
    sim_map_task = partial(
        add_sim_maps_to_result,
        result=result,
        model=model,
        processor=processor,
        query=query,
        q_embs=q_embs,
        token_to_idx=token_to_idx,
        query_id=query_id,
        result_cache=result_cache,
    )
    sim_map_result = await loop.run_in_executor(thread_pool, sim_map_task)
    result_cache.set(query_id, sim_map_result)
    task_cache.set(query_id, True)


@app.get("/get_sim_map")
async def get_sim_map(query_id: str, idx: int, token: str):
    """
    Endpoint that each of the sim map button polls to get the sim map image
    when it is ready. If it is not ready, returns a SimMapButtonPoll, that
    continues to poll every 1 second.
    """
    result = result_cache.get(query_id)
    if result is None:
        return SimMapButtonPoll(query_id=query_id, idx=idx, token=token)
    search_results = get_results_children(result)
    # Check if idx exists in list of children
    if idx >= len(search_results):
        return SimMapButtonPoll(query_id=query_id, idx=idx, token=token)
    else:
        sim_map_key = f"sim_map_{token}"
        sim_map_b64 = search_results[idx]["fields"].get(sim_map_key, None)
        if sim_map_b64 is None:
            return SimMapButtonPoll(query_id=query_id, idx=idx, token=token)
        sim_map_img_src = f"data:image/png;base64,{sim_map_b64}"
        return SimMapButtonReady(
            query_id=query_id, idx=idx, token=token, img_src=sim_map_img_src
        )


async def update_full_image_cache(docid: str, query_id: str, idx: int, image_data: str):
    result = result_cache.get(query_id)
    if result is None:
        await asyncio.sleep(0.5)
        return
    search_results = get_results_children(result)
    # Check if idx exists in list of children
    if idx >= len(search_results):
        await asyncio.sleep(0.5)
        return
    search_results[idx]["fields"]["full_image"] = image_data
    result_cache.set(query_id, result)
    return


@app.get("/full_image")
async def full_image(docid: str, query_id: str, idx: int):
    """
    Endpoint to get the full quality image for a given result id.
    """
    image_data = await vespa_app.get_full_image_from_vespa(docid)
    # Update the cache with the full image data asynchronously to not block the request
    asyncio.create_task(update_full_image_cache(docid, query_id, idx, image_data))
    # Decode the base64 image data
    # image_data = base64.b64decode(image_data)
    image_data = "data:image/jpeg;base64," + image_data

    return Img(
        src=image_data,
        alt="something",
        cls="result-image w-full h-full object-contain",
    )


async def message_generator(query_id: str, query: str) -> AsyncGenerator[str, None]:
    """
    Generates messages by sending images to the Gemini model as they become ready.
    If "Answer not found in image." is in the response, continues with the next image.
    Handles cases where images may not be ready within 15 seconds with a fallback message.
    """
    images: List[Image.Image] = []
    cumulative_text = ""
    image_index = 0
    max_wait_time = 15  # Maximum wait time in seconds for images to be ready
    start_time = time.time()

    while True:
        # Check if maximum wait time has been exceeded
        elapsed_time = time.time() - start_time
        if elapsed_time > max_wait_time:
            if not images:
                # No images were ready within the wait time
                message = "Unable to retrieve images in time."
                cumulative_text += message
                yield f"event: message\ndata: {cumulative_text}\n\n"
                yield "event: close\ndata: \n\n"
                return
            else:
                # Proceed with available images
                break

        # Retrieve results from cache
        result = result_cache.get(query_id)
        if result is None:
            await asyncio.sleep(0.1)
            continue

        search_results = get_results_children(result)
        if image_index >= len(search_results):
            # No more images to process
            if images:
                # Images are available but no answer found
                message = f"Could not find an answer in any of the images within {elapsed_time:.2f} seconds."
                cumulative_text += message
                yield f"event: message\ndata: {cumulative_text}\n\n"
                yield "event: close\ndata: \n\n"
                return
            else:
                # Wait a bit more for images to become ready
                await asyncio.sleep(0.1)
                continue

        # Get the next image
        single_result = search_results[image_index]
        img_data = single_result["fields"].get("full_image", None)
        if img_data is None:
            # Image not ready yet
            await asyncio.sleep(0.1)
            continue

        # Decode the base64 image data
        image = Image.open(io.BytesIO(base64.b64decode(img_data)))
        images.append(image)
        image_index += 1

        # Send update message to client
        # Line break before the message if not the first image
        if image_index > 1:
            message = "<br>"
        else:
            message = ""
        # message += f"Analyzing image {image_index} <br> "
        cumulative_text += message
        # yield f"event: message\ndata: {cumulative_text}\n\n"

        # Prepare input for the Gemini model
        gemini_input = images + ["\n\n Query: ", query]

        # Initialize response flag
        found_answer = False

        # Get response from Gemini model in streaming mode
        async for chunk in await gemini_model.generate_content_async(
            gemini_input, stream=True
        ):
            if chunk.text:
                # Replace newlines with <br> for HTML formatting
                text_chunk = chunk.text.replace("\n", "<br>")
                cumulative_text += text_chunk
                # only yield if cumulative_text does is not first part of "Answer not found in image."
                if not chunk.text.lstrip("\n").startswith("Ans"):
                    yield f"event: message\ndata: {cumulative_text}\n\n"

                # Check if the response indicates no answer found
                if "Answer not found in image." in cumulative_text:
                    found_answer = False
                    message = f"<br>No answer found in image {image_index}.<br>Trying next image."
                    cumulative_text += message
                    yield f"event: message\ndata: {cumulative_text}\n\n"
                    break  # Stop processing this image
                else:
                    found_answer = True
            await asyncio.sleep(0.1)

        if found_answer:
            # Answer found, stop processing further images
            yield "event: close\ndata: \n\n"
            return

    # After processing all images or timeout
    if not images:
        message = "<br>Unable to retrieve images."
        cumulative_text += message
        yield f"event: message\ndata: {cumulative_text}\n\n"
    else:
        message = "<br>Could not find an answer in any of the images."
        cumulative_text += message
        yield f"event: message\ndata: {cumulative_text}\n\n"
    yield "event: close\ndata: \n\n"


@app.get("/get-message")
async def get_message(query_id: str, query: str):
    return StreamingResponse(
        message_generator(query_id=query_id, query=query),
        media_type="text/event-stream",
    )


@rt("/app")
def get():
    return Layout(Main(Div(P(f"Connected to Vespa at {vespa_app.url}"), cls="p-4")))


if __name__ == "__main__":
    # ModelManager.get_instance()  # Initialize once at startup
    serve(port=7860)<|MERGE_RESOLUTION|>--- conflicted
+++ resolved
@@ -6,11 +6,7 @@
 import time
 from concurrent.futures import ThreadPoolExecutor
 from functools import partial
-<<<<<<< HEAD
-import os
 from typing import List, AsyncGenerator
-=======
->>>>>>> 37ddab8b
 
 import google.generativeai as genai
 from fasthtml.common import *
@@ -21,7 +17,6 @@
 from backend.cache import LRUCache
 from backend.colpali import (
     add_sim_maps_to_result,
-    get_full_image_from_vespa,
     get_query_embeddings_and_token_map,
     is_special_token,
 )
