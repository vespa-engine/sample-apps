--- conflicted
+++ resolved
@@ -144,13 +144,10 @@
         f"/fetch_results: Fetching results for query: {query}, ranking: {ranking_value}"
     )
 
-<<<<<<< HEAD
-=======
     if "bm25" in ranking_value:
         nn = False
 
     # Fetch model and processor
->>>>>>> 91f7deed
     manager = ModelManager.get_instance()
     model = manager.model
     processor = manager.processor
