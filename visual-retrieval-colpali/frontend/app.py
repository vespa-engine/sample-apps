--- conflicted
+++ resolved
@@ -273,7 +273,6 @@
                 Div(
                     Div(
                         H2(fields["title"], cls="text-xl font-semibold"),
-<<<<<<< HEAD
                         P(
                             "Page " + str(fields["page_number"]),
                             cls="text-muted-foreground",
@@ -282,13 +281,8 @@
                             "Relevance score: " + str(result["relevance"]),
                             cls="text-muted-foreground",
                         ),
-                        P(fields["text"], cls="text-muted-foreground"),
-=======
-                        P("Page " + str(fields["page_number"]), cls="text-muted-foreground"),
-                        P("Relevance score: " + str(result["relevance"]), cls="text-muted-foreground"),
                         P(NotStr(fields["snippet"]), cls="text-muted-foreground"),
                         P(NotStr(fields["text"]), cls="text-muted-foreground"),
->>>>>>> 253bf051
                         cls="text-sm grid gap-y-4",
                     ),
                     cls="bg-background px-3 py-5 hidden md:block",
