from urllib.parse import quote_plus

from fasthtml.components import H1, H2, Div, Form, Img, P, Span
from fasthtml.xtend import A, Script
from lucide_fasthtml import Lucide
from shad4fast import Badge, Button, Input, Label, RadioGroup, RadioGroupItem

# JavaScript to check the input value and enable/disable the search button and radio buttons
check_input_script = Script(
    """
        window.onload = function() {
            const input = document.getElementById('search-input');
            const button = document.querySelector('[data-button="search-button"]');
            const radioGroupItems = document.querySelectorAll('button[data-ref="radio-item"]');  // Get all radio buttons
            
            function checkInputValue() {
                const isInputEmpty = input.value.trim() === "";
                button.disabled = isInputEmpty;  // Disable the submit button
                radioGroupItems.forEach(item => {
                    item.disabled = isInputEmpty;  // Disable/enable the radio buttons
                });
            }

            input.addEventListener('input', checkInputValue);  // Listen for input changes
            checkInputValue();  // Initial check when the page loads
        };
    """
)

# JavaScript to handle the image swapping, reset button, and active class toggling
image_swapping = Script(
    """
    document.addEventListener('click', function (e) {
        if (e.target.classList.contains('sim-map-button') || e.target.classList.contains('reset-button')) {
            const newSrc = e.target.getAttribute('data-image-src');
            const img = e.target.closest('.relative').querySelector('.result-image');
            img.src = newSrc;

            // Remove 'active' class from previously active button
            const activeButton = document.querySelector('.sim-map-button.active');
            if (activeButton) {
                activeButton.classList.remove('active');
            }

            // Add 'active' class to the clicked button (if it's a sim-map button)
            if (e.target.classList.contains('sim-map-button')) {
                e.target.classList.add('active');
            }
        }
    });
    """
)


def SearchBox(with_border=False, query_value="", ranking_value="option1"):
    grid_cls = "grid gap-2 items-center p-3 bg-muted/80 dark:bg-muted/40 w-full"

    if with_border:
        grid_cls = "grid gap-2 p-3 rounded-md border border-input bg-muted/80 dark:bg-muted/40 w-full ring-offset-background focus-within:outline-none focus-within:ring-2 focus-within:ring-ring focus-within:ring-offset-2 focus-within:border-input"

    return Form(
        Div(
            Lucide(icon="search", cls="absolute left-2 top-2 text-muted-foreground"),
            Input(
                placeholder="Enter your search query...",
                name="query",
                value=query_value,
                id="search-input",
                cls="text-base pl-10 border-transparent ring-offset-transparent ring-0 focus-visible:ring-transparent",
                style="font-size: 1rem",
                autofocus=True,
            ),
            cls="relative",
        ),
        Div(
            Div(
                Span("Ranking by:", cls="text-muted-foreground text-xs font-semibold"),
                RadioGroup(
                    Div(
                        RadioGroupItem(value="colpali", id="colpali"),
                        Label("colpali", htmlFor="colpali"),
                        cls="flex items-center space-x-2",
                    ),
                    Div(
                        RadioGroupItem(value="bm25", id="bm25"),
                        Label("bm25", htmlFor="bm25"),
                        cls="flex items-center space-x-2",
                    ),
                    Div(
                        RadioGroupItem(value="option3", id="option3"),
                        Label("option3", htmlFor="option3"),
                        cls="flex items-center space-x-2",
                    ),
                    name="ranking",
                    default_value=ranking_value,
                    cls="grid-flow-col gap-x-5 text-muted-foreground",
                ),
                cls="grid grid-flow-col items-center gap-x-3 border border-input px-3 rounded-sm",
            ),
            Button(
                Lucide(icon="arrow-right", size="21"),
                size="sm",
                type="submit",
                data_button="search-button",
                disabled=True,
            ),
            cls="flex justify-between",
        ),
        check_input_script,
        action=f"/search?query={quote_plus(query_value)}&ranking={quote_plus(ranking_value)}",
        method="GET",
        hx_get=f"/fetch_results?query={quote_plus(query_value)}&ranking={quote_plus(ranking_value)}",
        hx_trigger="load",
        hx_target="#search-results",
        hx_swap="outerHTML",
        hx_indicator="#loading-indicator",
        cls=grid_cls,
    )


def SampleQueries():
    sample_queries = [
        "Percentage of non-fresh water as source?",
        "Policies related to nature risk?",
        "How much of produced water is recycled?",
    ]

    query_badges = []
    for query in sample_queries:
        query_badges.append(
            A(
                Badge(
                    Div(
                        Lucide(
                            icon="text-search", size="18", cls="text-muted-foreground"
                        ),
                        Span(query, cls="text-base font-normal"),
                        cls="flex gap-2 items-center",
                    ),
                    variant="outline",
                    cls="text-base font-normal text-muted-foreground hover:border-black dark:hover:border-white",
                ),
                href=f"/search?query={quote_plus(query)}",
                cls="no-underline",
            )
        )

    return Div(*query_badges, cls="grid gap-2 justify-items-center")


def Hero():
    return Div(
        H1(
            "Vespa.ai + ColPali",
            cls="text-5xl md:text-7xl font-bold tracking-wide md:tracking-wider bg-clip-text text-transparent bg-gradient-to-r from-black to-gray-700 dark:from-white dark:to-gray-300 animate-fade-in",
        ),
        P(
            "Efficient Document Retrieval with Vision Language Models",
            cls="text-lg md:text-2xl text-muted-foreground md:tracking-wide",
        ),
        cls="grid gap-5 text-center",
    )


def Home():
    return Div(
        Div(
            Hero(),
            SearchBox(with_border=True),
            SampleQueries(),
            cls="grid gap-8 -mt-[34vh]",
        ),
        cls="grid w-full h-full max-w-screen-md items-center gap-4 mx-auto",
    )


def Search(request, search_results=[]):
    query_value = request.query_params.get("query", "").strip()
    ranking_value = request.query_params.get("ranking", "option1")
    print(
        f"Search: Fetching results for query: {query_value}, ranking: {ranking_value}"
    )

    return Div(
        Div(
            SearchBox(query_value=query_value, ranking_value=ranking_value),
            Div(
                LoadingMessage(),  # Show the loading message initially
                id="search-results",  # This will be replaced by the search results
            ),
            cls="grid",
        ),
        cls="grid",
    )


def LoadingMessage():
    return Div(
        P("Loading... Please wait.", cls="text-base text-center"),
        cls="p-10 text-center text-muted-foreground",
        id="loading-indicator",
    )


def SearchResult(results=[], show_sim_map=False):
    if not results:
        return Div(
            P(
                "No results found for your query.",
                cls="text-muted-foreground text-base text-center",
            ),
            cls="grid p-10",
        )

    # Otherwise, display the search results
    result_items = []
    for result in results:
        fields = result["fields"]  # Extract the 'fields' part of each result
        full_image_base64 = f"data:image/jpeg;base64,{fields['full_image']}"

        # Filter sim_map fields that are words with 4 or more characters
        sim_map_fields = {
            key: value
            for key, value in fields.items()
            if key.startswith("sim_map_") and len(key.split("_")[-1]) >= 4
        }

        # Generate buttons for the sim_map fields
        sim_map_buttons = []
        for key, value in sim_map_fields.items():
            sim_map_base64 = f"data:image/jpeg;base64,{value}"
            sim_map_buttons.append(
                Button(
                    key.split("_")[-1],
                    size="sm",
                    data_image_src=sim_map_base64,
                    cls="sim-map-button pointer-events-auto font-mono text-xs h-5 rounded-none px-2",
                )
            )

        # Add "Reset Image" button to restore the full image
        reset_button = Button(
            "Reset",
            variant="outline",
            size="sm",
            data_image_src=full_image_base64,
            cls="reset-button pointer-events-auto font-mono text-xs h-5 rounded-none px-2",
        )

        # Add "Tokens" button - this has no action, just a placeholder
        tokens_button = Button(
            Lucide(icon="images", size="15"),
            "Tokens",
            size="sm",
            cls="tokens-button flex gap-[3px] font-bold pointer-events-none font-mono text-xs h-5 rounded-none px-2",
        )

        result_items.append(
            Div(
                Div(
                    Div(
                        tokens_button,
                        *sim_map_buttons,
                        reset_button,
                        cls="flex flex-wrap gap-px w-full  pointer-events-none",
                    ),
                    Img(
                        src=full_image_base64,
                        alt=fields["title"],
                        cls="result-image max-w-full h-auto",
                    ),
                    cls="relative grid gap-px content-start bg-background px-3 py-5",
                ),
                Div(
                    Div(
                        H2(fields["title"], cls="text-xl font-semibold"),
<<<<<<< HEAD
                        P(fields["snippet"], cls="text-muted-foreground"),
=======
                        P("Page " + str(fields["page_number"]), cls="text-muted-foreground"),
                        P("Relevance score: " + str(result["relevance"]), cls="text-muted-foreground"),
>>>>>>> 820c5d16
                        P(fields["text"], cls="text-muted-foreground"),
                        cls="text-sm grid gap-y-4",
                    ),
                    cls="bg-background px-3 py-5 hidden md:block",
                ),
                cls="grid grid-cols-1 md:grid-cols-2 col-span-2",
            )
        )

    return Div(
        *result_items,
        image_swapping,
        id="search-results",
        cls="grid grid-cols-2 gap-px bg-border",
    )<|MERGE_RESOLUTION|>--- conflicted
+++ resolved
@@ -274,12 +274,9 @@
                 Div(
                     Div(
                         H2(fields["title"], cls="text-xl font-semibold"),
-<<<<<<< HEAD
-                        P(fields["snippet"], cls="text-muted-foreground"),
-=======
                         P("Page " + str(fields["page_number"]), cls="text-muted-foreground"),
                         P("Relevance score: " + str(result["relevance"]), cls="text-muted-foreground"),
->>>>>>> 820c5d16
+                        P(fields["snippet"], cls="text-muted-foreground"),
                         P(fields["text"], cls="text-muted-foreground"),
                         cls="text-sm grid gap-y-4",
                     ),
