--- conflicted
+++ resolved
@@ -7,21 +7,16 @@
   <packaging>container-plugin</packaging>
   <version>1.0.0</version>
 
-<<<<<<< HEAD
   <parent>
     <groupId>com.yahoo.vespa</groupId>
     <artifactId>cloud-tenant-base</artifactId>
     <version>[7,999)</version>  <!-- Use the latest Vespa release on each build -->
     <relativePath/>
   </parent>
-=======
   <properties>
     <project.build.sourceEncoding>UTF-8</project.build.sourceEncoding>
     <test.hide>true</test.hide>
-    <junit.version>5.7.1</junit.version>
-    <vespa_version>7.542.42</vespa_version>
   </properties>
->>>>>>> 8aef5581
 
   <dependencies>
     <dependency>
@@ -32,9 +27,4 @@
     </dependency>
   </dependencies>
 
-  <properties>
-    <project.build.sourceEncoding>UTF-8</project.build.sourceEncoding>
-    <test.hide>true</test.hide>
-  </properties>
-
 </project>